--- conflicted
+++ resolved
@@ -5,6 +5,8 @@
 /// Re-export bindings
 pub use bindings::*;
 use core::hint::unreachable_unchecked;
+/// Definition of inline functions
+pub use inlines::furi_hal_gpio::*;
 
 pub mod furi;
 mod inlines;
@@ -33,7 +35,6 @@
     };
 }
 
-<<<<<<< HEAD
 // TODO: find a better place
 #[doc(hidden)]
 #[inline(always)]
@@ -56,11 +57,4 @@
         __furi_halt();
         unreachable_unchecked();
     }
-}
-=======
-/// Re-export bindings
-pub use bindings::*;
-
-/// Definition of inline functions
-pub use inlines::furi_hal_gpio::*;
->>>>>>> 20283531
+}