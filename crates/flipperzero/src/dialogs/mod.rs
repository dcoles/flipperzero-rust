--- conflicted
+++ resolved
@@ -183,12 +183,6 @@
         unsafe {
             sys::dialog_message_free(self.data.as_ptr());
         }
-    }
-}
-
-impl<'a> Default for DialogMessage<'a> {
-    fn default() -> Self {
-        Self::new()
     }
 }
 
@@ -281,10 +275,7 @@
 #[cfg(feature = "alloc")]
 #[cfg_attr(docsrs, doc(cfg(feature = "alloc")))]
 pub fn alert(text: &str) {
-<<<<<<< HEAD
     // SAFETY: string is known to end with NUL
-=======
->>>>>>> c140de80
     const BUTTON_OK: &CStr = unsafe { CStr::from_bytes_with_nul_unchecked(b"OK\0") };
 
     let text = CString::new(text.as_bytes()).unwrap();
