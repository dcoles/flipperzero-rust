//! Notification example for Flipper Zero

#![no_main]
#![no_std]

// Required for panic handler
extern crate flipperzero_rt;

// Required for allocator
extern crate flipperzero_alloc;

use core::time::Duration;

<<<<<<< HEAD
use flipperzero::furi::thread::sync::sleep;
=======
use flipperzero::{
    furi::thread::sleep,
    notification::{feedback, led, NotificationService},
};
>>>>>>> 52f27c14
use flipperzero_rt::{entry, manifest};

// Define the FAP Manifest for this application
manifest!(name = "Rust notification example");

// Define the entry function
entry!(main);

// Entry point
fn main(_args: *mut u8) -> i32 {
<<<<<<< HEAD
    let notification_app = unsafe { sys::furi::UnsafeRecord::<sys::NotificationApp>::open(RECORD_NOTIFICATION) };

    unsafe {
        // Set the notification LED to different colours
        for sequence in [&sys::sequence_set_only_red_255, &sys::sequence_set_only_green_255, &sys::sequence_set_only_blue_255] {
            sys::notification_message(notification_app.as_raw(), sequence);
            sleep(Duration::from_secs(1));
        }
        sys::notification_message(notification_app.as_raw(), &sys::sequence_reset_rgb);

        // Success!
        sys::notification_message(notification_app.as_raw(), &sys::sequence_success);
=======
    let mut app = NotificationService::open();

    // Set the notification LED to different colours
    for sequences in [&led::ONLY_RED, &led::ONLY_GREEN, &led::ONLY_BLUE] {
        app.notify(sequences);
        sleep(Duration::from_secs(1));
>>>>>>> 52f27c14
    }

    app.notify(&led::RESET_RGB);

    // Success!
    app.notify_blocking(&feedback::SUCCESS);

    0
}<|MERGE_RESOLUTION|>--- conflicted
+++ resolved
@@ -11,14 +11,10 @@
 
 use core::time::Duration;
 
-<<<<<<< HEAD
-use flipperzero::furi::thread::sync::sleep;
-=======
 use flipperzero::{
     furi::thread::sleep,
     notification::{feedback, led, NotificationService},
 };
->>>>>>> 52f27c14
 use flipperzero_rt::{entry, manifest};
 
 // Define the FAP Manifest for this application
@@ -29,27 +25,12 @@
 
 // Entry point
 fn main(_args: *mut u8) -> i32 {
-<<<<<<< HEAD
-    let notification_app = unsafe { sys::furi::UnsafeRecord::<sys::NotificationApp>::open(RECORD_NOTIFICATION) };
-
-    unsafe {
-        // Set the notification LED to different colours
-        for sequence in [&sys::sequence_set_only_red_255, &sys::sequence_set_only_green_255, &sys::sequence_set_only_blue_255] {
-            sys::notification_message(notification_app.as_raw(), sequence);
-            sleep(Duration::from_secs(1));
-        }
-        sys::notification_message(notification_app.as_raw(), &sys::sequence_reset_rgb);
-
-        // Success!
-        sys::notification_message(notification_app.as_raw(), &sys::sequence_success);
-=======
     let mut app = NotificationService::open();
 
     // Set the notification LED to different colours
     for sequences in [&led::ONLY_RED, &led::ONLY_GREEN, &led::ONLY_BLUE] {
         app.notify(sequences);
         sleep(Duration::from_secs(1));
->>>>>>> 52f27c14
     }
 
     app.notify(&led::RESET_RGB);
