name: Reusable workflow for build and test.

on:
  workflow_call:
    inputs:
      target:
        required: true
        type: string

jobs:
  build-and-test:
    name: Build and test
    runs-on: ubuntu-latest
    defaults:
      run:
        working-directory: ${{ inputs.target }}
    steps:
<<<<<<< HEAD
    - uses: actions/checkout@9bb56186c3b09b4f86b1c65136769dd318469633 # v4.1.2
=======
    - uses: actions/checkout@v4.1.7
>>>>>>> f8084fe6
    - run: rustup component add llvm-tools
    - run: sudo apt install libudev-dev
    - name: Build
      run: cargo build --release --verbose
    - name: Build examples
      run: cargo build --examples --release --verbose
    - name: Run tests
      run: |
        cargo test --release --verbose 2>&1 | tee stderr.txt
    - name: Check that tests failed for the expected reason
      run: '< stderr.txt grep -q "Error: unable to find Flipper Zero"'<|MERGE_RESOLUTION|>--- conflicted
+++ resolved
@@ -15,11 +15,7 @@
       run:
         working-directory: ${{ inputs.target }}
     steps:
-<<<<<<< HEAD
-    - uses: actions/checkout@9bb56186c3b09b4f86b1c65136769dd318469633 # v4.1.2
-=======
-    - uses: actions/checkout@v4.1.7
->>>>>>> f8084fe6
+    - uses: actions/checkout@692973e3d937129bcbf40652eb9f2f61becf3332 # v4.1.7
     - run: rustup component add llvm-tools
     - run: sudo apt install libudev-dev
     - name: Build
